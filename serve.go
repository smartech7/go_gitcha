--- conflicted
+++ resolved
@@ -104,16 +104,10 @@
 		repoName = repoName[:len(repoName)-4]
 	}
 
-<<<<<<< HEAD
 	//os.Setenv("userName", user.Name)
 	//os.Setenv("userId", strconv.Itoa(int(user.Id)))
-	repo, err := models.GetRepositoryByName(user, repoName)
+	repo, err := models.GetRepositoryByName(user.Id, repoName)
 	var isExist bool = true
-=======
-	os.Setenv("userName", user.Name)
-	os.Setenv("userId", strconv.Itoa(int(user.Id)))
-	repo, err := models.GetRepositoryByName(user.Id, repoName)
->>>>>>> 1a16b3e9
 	if err != nil {
 		if err == models.ErrRepoNotExist {
 			isExist = false
